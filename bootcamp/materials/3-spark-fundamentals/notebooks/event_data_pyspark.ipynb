--- conflicted
+++ resolved
@@ -2,11 +2,7 @@
  "cells": [
   {
    "cell_type": "code",
-<<<<<<< HEAD
    "execution_count": null,
-=======
-   "execution_count": 1,
->>>>>>> 8707ce03
    "id": "81cca085-dba2-42eb-a13b-fa64b6e86583",
    "metadata": {},
    "outputs": [
@@ -578,10 +574,6 @@
   {
    "cell_type": "code",
    "execution_count": null,
-<<<<<<< HEAD
-=======
-   "id": "faaed2df",
->>>>>>> 8707ce03
    "metadata": {
     "collapsed": false,
     "jupyter": {
