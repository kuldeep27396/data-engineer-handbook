--- conflicted
+++ resolved
@@ -187,11 +187,8 @@
 - 10k+ followers
   - [Zach Wilson](https://www.twitter.com/EcZachly)
   - [Seattle Data Guy](https://www.twitter.com/SeattleDataGuy)
-<<<<<<< HEAD
   - [Marco Russo](https://x.com/marcorus)
-=======
   - [Daniel Blanco](https://www.twitter.com/DanielBlancoSWE)
->>>>>>> 6bd65bee
 - 5k+ followers
   - [Sumit Mittal](https://www.twitter.com/bigdatasumit)
   - [Joseph Machado](https://twitter.com/startdataeng)
